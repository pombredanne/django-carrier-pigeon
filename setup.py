--- conflicted
+++ resolved
@@ -11,13 +11,8 @@
         return ''
 
 setup(name='django-carrier-pigeon',
-<<<<<<< HEAD
-      version='0.0.4',
+      version='0.0',
       description='Django application for managing asynchronous task queue',
-=======
-      version='0.1.1',
-      description='Django application that help pushing content to remote locations',
->>>>>>> 02c4bd49
       long_description=read('README.rst'),
       author='Djaz Team',
       author_email='devweb@liberation.fr',
